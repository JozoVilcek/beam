--- conflicted
+++ resolved
@@ -67,12 +67,7 @@
         <artifactId>maven-surefire-plugin</artifactId>
         <configuration>
           <systemPropertyVariables>
-<<<<<<< HEAD
-            <!-- Use a dummy runner for component tests -->
-            <beamUseDummyRunner>true</beamUseDummyRunner>
-=======
             <beamUseDummyRunner>false</beamUseDummyRunner>
->>>>>>> c584b37b
           </systemPropertyVariables>
         </configuration>
         <executions>
