--- conflicted
+++ resolved
@@ -67,12 +67,8 @@
         CommittedResult.create(
             StepTransformResult.withoutHold(transform).build(),
             bundleFactory.createRootBundle(created).commit(Instant.now()),
-<<<<<<< HEAD
-            Collections.<DirectRunner.CommittedBundle<?>>emptyList());
-=======
             Collections.<DirectRunner.CommittedBundle<?>>emptyList(),
             EnumSet.noneOf(OutputType.class));
->>>>>>> c584b37b
 
     assertThat(result.getTransform(), Matchers.<AppliedPTransform<?, ?, ?>>equalTo(transform));
   }
@@ -87,12 +83,8 @@
         CommittedResult.create(
             StepTransformResult.withoutHold(transform).build(),
             bundle,
-<<<<<<< HEAD
-            Collections.<DirectRunner.CommittedBundle<?>>emptyList());
-=======
             Collections.<DirectRunner.CommittedBundle<?>>emptyList(),
             EnumSet.noneOf(OutputType.class));
->>>>>>> c584b37b
 
     assertThat(result.getUnprocessedInputs(),
         Matchers.<DirectRunner.CommittedBundle<?>>equalTo(bundle));
@@ -104,12 +96,8 @@
         CommittedResult.create(
             StepTransformResult.withoutHold(transform).build(),
             null,
-<<<<<<< HEAD
-            Collections.<DirectRunner.CommittedBundle<?>>emptyList());
-=======
             Collections.<DirectRunner.CommittedBundle<?>>emptyList(),
             EnumSet.noneOf(OutputType.class));
->>>>>>> c584b37b
 
     assertThat(result.getUnprocessedInputs(), nullValue());
   }
