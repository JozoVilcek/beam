--- conflicted
+++ resolved
@@ -30,13 +30,7 @@
 import java.util.Map;
 import java.util.Set;
 import javax.annotation.Nullable;
-<<<<<<< HEAD
-import org.apache.beam.runners.core.GBKIntoKeyedWorkItems;
-import org.apache.beam.runners.direct.DirectGroupByKey.DirectGroupAlsoByWindow;
-import org.apache.beam.runners.direct.DirectGroupByKey.DirectGroupByKeyOnly;
-=======
 import org.apache.beam.runners.core.SplittableParDo;
->>>>>>> 57d9bbd7
 import org.apache.beam.runners.direct.DirectRunner.DirectPipelineResult;
 import org.apache.beam.runners.direct.TestStreamEvaluatorFactory.DirectTestStreamFactory;
 import org.apache.beam.runners.direct.ViewEvaluatorFactory.ViewOverrideFactory;
@@ -310,16 +304,7 @@
     graphVisitor.finishSpecifyingRemainder();
 
     @SuppressWarnings("rawtypes")
-<<<<<<< HEAD
-    KeyedPValueTrackingVisitor keyedPValueVisitor =
-        KeyedPValueTrackingVisitor.create(
-            ImmutableSet.<Class<? extends PTransform>>of(
-                GBKIntoKeyedWorkItems.class,
-                DirectGroupByKeyOnly.class,
-                DirectGroupAlsoByWindow.class));
-=======
     KeyedPValueTrackingVisitor keyedPValueVisitor = KeyedPValueTrackingVisitor.create();
->>>>>>> 57d9bbd7
     pipeline.traverseTopologically(keyedPValueVisitor);
 
     DisplayDataValidator.validatePipeline(pipeline);
